// src/crypto/post_quantum.rs
// Post-quantum cryptography for our fluffy security! Nyaa~ >w<

use chacha20poly1305::{
    aead::{Aead, KeyInit},
    ChaCha20Poly1305, Key, Nonce,
};
use hkdf::Hkdf;
use k256::elliptic_curve::rand_core::OsRng;
use k256::{
    ecdh::{diffie_hellman, EphemeralSecret},
    PublicKey as EcdhPublicKey, SecretKey as EcdhSecretKey,
};
use pqcrypto_kyber::kyber512::{
    decapsulate as kyber_decapsulate, encapsulate as kyber_encapsulate, keypair as kyber_keypair,
    Ciphertext as Kyber512Ciphertext, PublicKey as Kyber512PublicKey,
    SecretKey as Kyber512SecretKey,
};
use pqcrypto_traits::kem::{Ciphertext, PublicKey, SecretKey, SharedSecret};
use sha2::Sha256;
use std::io;
use thiserror::Error;

#[derive(Error, Debug)]
pub enum PostQuantumError {
    #[error("IO error: {0}")]
    Io(#[from] io::Error),
    #[error("Key error: {0}")]
    Key(#[from] crate::keys::KeyError),
    #[error("Kyber error: {0}")]
    Kyber(String),
    #[error("ChaCha20-Poly1305 error: {0}")]
    ChaCha20Poly1305(String),
    #[error("Key derivation error: {0}")]
    KeyDerivation(String),
    #[error("MAC verification failed")]
    MacVerificationFailed,
}

/// Hybrid key pair combining ECDH and Kyber for maximum security! *purrs proudly*
#[derive(Clone)]
pub struct HybridKeyPair {
    pub ecdh_public: EcdhPublicKey,
    pub ecdh_secret: EcdhSecretKey,
    pub kyber_public: Kyber512PublicKey,
    pub kyber_secret: Kyber512SecretKey,
}

impl HybridKeyPair {
    /// Generate a new hybrid key pair! *bounces excitedly*
    pub fn new() -> Result<Self, PostQuantumError> {
        // Generate ECDH key pair
        let ecdh_secret = EcdhSecretKey::random(&mut OsRng);
        let scalar = ecdh_secret.to_nonzero_scalar();
        let ecdh_public = EcdhPublicKey::from_secret_scalar(&scalar);

        // Generate Kyber key pair
        let (kyber_public, kyber_secret) = kyber_keypair();

        Ok(Self {
            ecdh_public,
            ecdh_secret,
            kyber_public,
            kyber_secret,
        })
    }

    /// Load key pair from files
    pub fn load(
        ecdh_pub_path: &str,
        ecdh_sec_path: &str,
        kyber_pub_path: &str,
        kyber_sec_path: &str,
    ) -> Result<Self, PostQuantumError> {
        // Load ECDH keys (reuse existing logic)
        let ecdh_public =
            crate::keys::KeyPair::load_public_key(std::path::Path::new(ecdh_pub_path))?;
        let ecdh_keypair = crate::keys::KeyPair::load_keypair(
            std::path::Path::new(ecdh_pub_path),
            std::path::Path::new(ecdh_sec_path),
        )?;

        // Load Kyber keys from serialized files
<<<<<<< HEAD
        let kyber_public_bytes = std::fs::read(kyber_pub_path).map_err(PostQuantumError::Io)?;
        let kyber_secret_bytes = std::fs::read(kyber_sec_path).map_err(PostQuantumError::Io)?;
=======
        let kyber_public_bytes =
            std::fs::read(kyber_pub_path).map_err(PostQuantumError::Io)?;
        let kyber_secret_bytes =
            std::fs::read(kyber_sec_path).map_err(PostQuantumError::Io)?;
>>>>>>> 04b89608

        // Deserialize Kyber keys
        let kyber_public = Kyber512PublicKey::from_bytes(&kyber_public_bytes).map_err(|e| {
            PostQuantumError::Kyber(format!("Failed to deserialize Kyber public key: {}", e))
        })?;
        let kyber_secret = Kyber512SecretKey::from_bytes(&kyber_secret_bytes).map_err(|e| {
            PostQuantumError::Kyber(format!("Failed to deserialize Kyber secret key: {}", e))
        })?;

        Ok(Self {
            ecdh_public,
            ecdh_secret: ecdh_keypair.secret_key,
            kyber_public,
            kyber_secret,
        })
    }

    /// Save key pair to files
    pub fn save(
        &self,
        ecdh_pub_path: &str,
        ecdh_sec_path: &str,
        kyber_pub_path: &str,
        kyber_sec_path: &str,
    ) -> Result<(), PostQuantumError> {
        // Save ECDH keys (reuse existing logic)
        let ecdh_keypair = crate::keys::KeyPair {
            public_key: self.ecdh_public,
            secret_key: self.ecdh_secret.clone(),
        };
        ecdh_keypair.save_keys(
            std::path::Path::new(ecdh_pub_path),
            std::path::Path::new(ecdh_sec_path),
        )?;

        // Save Kyber keys by serializing them to bytes
        let kyber_public_bytes = self.kyber_public.as_bytes();
        let kyber_secret_bytes = self.kyber_secret.as_bytes();

        std::fs::write(kyber_pub_path, kyber_public_bytes)?;
        std::fs::write(kyber_sec_path, kyber_secret_bytes)?;

        Ok(())
    }
}

/// Message structure following the cryptographic doom principle! *swishes tail proudly*
pub struct SecureMessage {
    pub version: u8,
    pub kyber_ciphertext: Kyber512Ciphertext,
    pub ecdh_ephemeral_public: EcdhPublicKey,
    pub encrypted_data: Vec<u8>,
    pub mac: [u8; 16], // Poly1305 MAC
}

impl SecureMessage {
    /// Encrypt data with hybrid post-quantum security! Nyaa~ >w<
    pub fn encrypt(
        data: &[u8],
        recipient_ecdh_public: &EcdhPublicKey,
        recipient_kyber_public: &Kyber512PublicKey,
    ) -> Result<Self, PostQuantumError> {
        // Generate ephemeral ECDH key pair
        let ephemeral_secret = EphemeralSecret::random(&mut OsRng);
        let ephemeral_public = EcdhPublicKey::from(&ephemeral_secret);

        // Perform ECDH key exchange
        let ecdh_shared_secret = ephemeral_secret.diffie_hellman(recipient_ecdh_public);
        let ecdh_shared_bytes = ecdh_shared_secret.raw_secret_bytes();

        // Perform Kyber key encapsulation
        let (kyber_shared_secret, kyber_ciphertext) = kyber_encapsulate(recipient_kyber_public);

        // Combine both shared secrets using HKDF
        let combined_secret =
            [ecdh_shared_bytes.as_slice(), kyber_shared_secret.as_bytes()].concat();
        let hkdf = Hkdf::<Sha256>::new(Some(b"purrcrypt-v2-hybrid"), &combined_secret);

        // Derive encryption and MAC keys
        let mut encryption_key = [0u8; 32];
        let mut mac_key = [0u8; 32];

        hkdf.expand(b"chacha20-encryption", &mut encryption_key)
            .map_err(|e| {
                PostQuantumError::KeyDerivation(format!("Failed to derive encryption key: {}", e))
            })?;
        hkdf.expand(b"poly1305-mac", &mut mac_key).map_err(|e| {
            PostQuantumError::KeyDerivation(format!("Failed to derive MAC key: {}", e))
        })?;

        // Encrypt data with ChaCha20-Poly1305
        let cipher = ChaCha20Poly1305::new(Key::from_slice(&encryption_key));
        let nonce = Nonce::from_slice(&[0u8; 12]); // Use zero nonce for simplicity

        let encrypted_data = cipher
            .encrypt(nonce, data)
            .map_err(|e| PostQuantumError::ChaCha20Poly1305(format!("Encryption failed: {}", e)))?;

        // Create message structure for MAC calculation
        let mut mac_data = Vec::new();
        mac_data.push(1u8); // Version
        mac_data.extend_from_slice(kyber_ciphertext.as_bytes());
        mac_data.extend_from_slice(&ephemeral_public.to_sec1_bytes());
        mac_data.extend_from_slice(&encrypted_data);

        // Calculate MAC
        let mac_cipher = ChaCha20Poly1305::new(Key::from_slice(&mac_key));
        let mac_nonce = Nonce::from_slice(&[1u8; 12]); // Different nonce for MAC
        let mac_tag = mac_cipher
            .encrypt(mac_nonce, mac_data.as_slice())
            .map_err(|e| {
                PostQuantumError::ChaCha20Poly1305(format!("MAC calculation failed: {}", e))
            })?;

        // Extract first 16 bytes as MAC
        let mut mac = [0u8; 16];
        mac.copy_from_slice(&mac_tag[..16]);

        Ok(SecureMessage {
            version: 1,
            kyber_ciphertext,
            ecdh_ephemeral_public: ephemeral_public,
            encrypted_data,
            mac,
        })
    }

    /// Decrypt data following the doom principle! *ears perk up attentively*
    pub fn decrypt(
        &self,
        recipient_ecdh_secret: &EcdhSecretKey,
        recipient_kyber_secret: &Kyber512SecretKey,
    ) -> Result<Vec<u8>, PostQuantumError> {
        // FIRST: Verify MAC before any cryptographic operations (Doom Principle!)
        let mut mac_data = Vec::new();
        mac_data.push(self.version);
        mac_data.extend_from_slice(self.kyber_ciphertext.as_bytes());
        mac_data.extend_from_slice(&self.ecdh_ephemeral_public.to_sec1_bytes());
        mac_data.extend_from_slice(&self.encrypted_data);

        // Derive MAC key (we need to do this to verify MAC)
        // This is safe because we're not using the decrypted data yet
        let ecdh_shared_secret = diffie_hellman(
            recipient_ecdh_secret.to_nonzero_scalar(),
            self.ecdh_ephemeral_public.as_affine(),
        );
        let ecdh_shared_bytes = ecdh_shared_secret.raw_secret_bytes();

        let kyber_shared_secret = kyber_decapsulate(&self.kyber_ciphertext, recipient_kyber_secret);

        let combined_secret =
            [ecdh_shared_bytes.as_slice(), kyber_shared_secret.as_bytes()].concat();
        let hkdf = Hkdf::<Sha256>::new(Some(b"purrcrypt-v2-hybrid"), &combined_secret);

        let mut mac_key = [0u8; 32];
        hkdf.expand(b"poly1305-mac", &mut mac_key).map_err(|e| {
            PostQuantumError::KeyDerivation(format!("Failed to derive MAC key: {}", e))
        })?;

        // Verify MAC
        let mac_cipher = ChaCha20Poly1305::new(Key::from_slice(&mac_key));
        let mac_nonce = Nonce::from_slice(&[1u8; 12]);
        let expected_mac_tag = mac_cipher
            .encrypt(mac_nonce, mac_data.as_slice())
            .map_err(|e| {
                PostQuantumError::ChaCha20Poly1305(format!("MAC verification failed: {}", e))
            })?;

        let expected_mac = &expected_mac_tag[..16];
        if !constant_time_eq(expected_mac, &self.mac) {
            return Err(PostQuantumError::MacVerificationFailed);
        }

        // MAC is valid! Now we can safely decrypt
        let mut encryption_key = [0u8; 32];
        hkdf.expand(b"chacha20-encryption", &mut encryption_key)
            .map_err(|e| {
                PostQuantumError::KeyDerivation(format!("Failed to derive encryption key: {}", e))
            })?;

        let cipher = ChaCha20Poly1305::new(Key::from_slice(&encryption_key));
        let nonce = Nonce::from_slice(&[0u8; 12]);

        let decrypted_data = cipher
            .decrypt(nonce, self.encrypted_data.as_slice())
            .map_err(|e| PostQuantumError::ChaCha20Poly1305(format!("Decryption failed: {}", e)))?;

        Ok(decrypted_data)
    }

    /// Serialize message to bytes for storage/transmission
    pub fn to_bytes(&self) -> Vec<u8> {
        let mut result = Vec::new();
        result.push(self.version);
        result.extend_from_slice(self.kyber_ciphertext.as_bytes());
        result.extend_from_slice(&self.ecdh_ephemeral_public.to_sec1_bytes());
        result.extend_from_slice(&(self.encrypted_data.len() as u32).to_le_bytes());
        result.extend_from_slice(&self.encrypted_data);
        result.extend_from_slice(&self.mac);
        result
    }

    /// Deserialize message from bytes
    pub fn from_bytes(data: &[u8]) -> Result<Self, PostQuantumError> {
        if data.len() < 1 + 768 + 33 + 4 + 16 {
            // Minimum size check
            return Err(PostQuantumError::Io(io::Error::new(
                io::ErrorKind::InvalidData,
                "Message too short",
            )));
        }

        let mut offset = 0;
        let version = data[offset];
        offset += 1;

        let kyber_ciphertext = Kyber512Ciphertext::from_bytes(&data[offset..offset + 768])
            .map_err(|e| PostQuantumError::Kyber(format!("Invalid Kyber ciphertext: {}", e)))?;
        offset += 768;

        let ecdh_ephemeral_public = EcdhPublicKey::from_sec1_bytes(&data[offset..offset + 33])
            .map_err(|e| PostQuantumError::Kyber(format!("Invalid ECDH public key: {}", e)))?;
        offset += 33;

        let encrypted_data_len = u32::from_le_bytes([
            data[offset],
            data[offset + 1],
            data[offset + 2],
            data[offset + 3],
        ]) as usize;
        offset += 4;

        if data.len() < offset + encrypted_data_len + 16 {
            return Err(PostQuantumError::Io(io::Error::new(
                io::ErrorKind::InvalidData,
                "Invalid message length",
            )));
        }

        let encrypted_data = data[offset..offset + encrypted_data_len].to_vec();
        offset += encrypted_data_len;

        let mut mac = [0u8; 16];
        mac.copy_from_slice(&data[offset..offset + 16]);

        Ok(SecureMessage {
            version,
            kyber_ciphertext,
            ecdh_ephemeral_public,
            encrypted_data,
            mac,
        })
    }
}

/// Constant-time comparison to prevent timing attacks! *purrs securely*
fn constant_time_eq(a: &[u8], b: &[u8]) -> bool {
    if a.len() != b.len() {
        return false;
    }

    let mut result = 0u8;
    for (x, y) in a.iter().zip(b.iter()) {
        result |= x ^ y;
    }
    result == 0
}

#[cfg(test)]
mod tests {
    use super::*;

    #[test]
    fn test_hybrid_key_generation() {
        let _keypair = HybridKeyPair::new().unwrap();
        println!("Generated hybrid key pair successfully!");
    }

    #[test]
    fn test_encrypt_decrypt_roundtrip() {
        let _sender_keypair = HybridKeyPair::new().unwrap();
        let recipient_keypair = HybridKeyPair::new().unwrap();

        let test_data = b"Hello, quantum-resistant world! Nyaa~ >w<";

        // Encrypt
        let message = SecureMessage::encrypt(
            test_data,
            &recipient_keypair.ecdh_public,
            &recipient_keypair.kyber_public,
        )
        .unwrap();

        // Decrypt
        let decrypted = message
            .decrypt(
                &recipient_keypair.ecdh_secret,
                &recipient_keypair.kyber_secret,
            )
            .unwrap();

        assert_eq!(test_data.to_vec(), decrypted);
        println!("Hybrid encryption/decryption successful!");
    }

    #[test]
    fn test_serialization() {
        let _sender_keypair = HybridKeyPair::new().unwrap();
        let recipient_keypair = HybridKeyPair::new().unwrap();

        let test_data = b"Serialization test data";

        let message = SecureMessage::encrypt(
            test_data,
            &recipient_keypair.ecdh_public,
            &recipient_keypair.kyber_public,
        )
        .unwrap();

        let serialized = message.to_bytes();
        let deserialized = SecureMessage::from_bytes(&serialized).unwrap();

        let decrypted = deserialized
            .decrypt(
                &recipient_keypair.ecdh_secret,
                &recipient_keypair.kyber_secret,
            )
            .unwrap();

        assert_eq!(test_data.to_vec(), decrypted);
        println!("Serialization test successful!");
    }

    #[test]
    fn test_mac_verification() {
        let _sender_keypair = HybridKeyPair::new().unwrap();
        let recipient_keypair = HybridKeyPair::new().unwrap();

        let test_data = b"MAC verification test";

        let mut message = SecureMessage::encrypt(
            test_data,
            &recipient_keypair.ecdh_public,
            &recipient_keypair.kyber_public,
        )
        .unwrap();

        // Corrupt the MAC
        message.mac[0] ^= 0xFF;

        // Decryption should fail
        let result = message.decrypt(
            &recipient_keypair.ecdh_secret,
            &recipient_keypair.kyber_secret,
        );

        assert!(result.is_err());
        println!("MAC verification test successful!");
    }

    // COMPREHENSIVE TESTS FOR POST-QUANTUM CRYPTOGRAPHY

    #[test]
    fn test_hybrid_key_generation_multiple() {
        // Test generating multiple key pairs
        for i in 0..10 {
            let keypair = HybridKeyPair::new().unwrap();
            println!("Generated hybrid key pair {} successfully!", i + 1);

            // Verify keys are different
            let zero_key = [0u8; 33];
            assert_ne!(keypair.ecdh_public.to_sec1_bytes().as_ref(), &zero_key);
            assert_ne!(keypair.kyber_public.as_bytes(), &[0u8; 800]);
        }
    }

    #[test]
    fn test_encrypt_decrypt_large_data() {
        let _sender_keypair = HybridKeyPair::new().unwrap();
        let recipient_keypair = HybridKeyPair::new().unwrap();

        // Test with large data (1KB)
        let large_data = b"Large data test for post-quantum cryptography. ".repeat(25);

        let message = SecureMessage::encrypt(
            &large_data,
            &recipient_keypair.ecdh_public,
            &recipient_keypair.kyber_public,
        )
        .unwrap();

        let decrypted = message
            .decrypt(
                &recipient_keypair.ecdh_secret,
                &recipient_keypair.kyber_secret,
            )
            .unwrap();

        assert_eq!(large_data, decrypted);
        println!("Large data encryption/decryption successful!");
    }

    #[test]
    fn test_encrypt_decrypt_empty_data() {
        let _sender_keypair = HybridKeyPair::new().unwrap();
        let recipient_keypair = HybridKeyPair::new().unwrap();

        let empty_data = b"";

        let message = SecureMessage::encrypt(
            empty_data,
            &recipient_keypair.ecdh_public,
            &recipient_keypair.kyber_public,
        )
        .unwrap();

        let decrypted = message
            .decrypt(
                &recipient_keypair.ecdh_secret,
                &recipient_keypair.kyber_secret,
            )
            .unwrap();

        assert_eq!(empty_data.to_vec(), decrypted);
        println!("Empty data encryption/decryption successful!");
    }

    #[test]
    fn test_encrypt_decrypt_unicode_data() {
        let _sender_keypair = HybridKeyPair::new().unwrap();
        let recipient_keypair = HybridKeyPair::new().unwrap();

        let unicode_data = "Hello 世界! 🌍 Nyaa~ >w< 量子加密测试".as_bytes();

        let message = SecureMessage::encrypt(
            unicode_data,
            &recipient_keypair.ecdh_public,
            &recipient_keypair.kyber_public,
        )
        .unwrap();

        let decrypted = message
            .decrypt(
                &recipient_keypair.ecdh_secret,
                &recipient_keypair.kyber_secret,
            )
            .unwrap();

        assert_eq!(unicode_data, decrypted);
        println!("Unicode data encryption/decryption successful!");
    }

    #[test]
    fn test_serialization_roundtrip() {
        let _sender_keypair = HybridKeyPair::new().unwrap();
        let recipient_keypair = HybridKeyPair::new().unwrap();

        let test_data = b"Serialization roundtrip test";

        let message = SecureMessage::encrypt(
            test_data,
            &recipient_keypair.ecdh_public,
            &recipient_keypair.kyber_public,
        )
        .unwrap();

        // Serialize and deserialize
        let serialized = message.to_bytes();
        let deserialized = SecureMessage::from_bytes(&serialized).unwrap();

        // Decrypt the deserialized message
        let decrypted = deserialized
            .decrypt(
                &recipient_keypair.ecdh_secret,
                &recipient_keypair.kyber_secret,
            )
            .unwrap();

        assert_eq!(test_data.to_vec(), decrypted);
        println!("Serialization roundtrip test successful!");
    }

    #[test]
    fn test_different_recipients() {
        let _sender_keypair = HybridKeyPair::new().unwrap();
        let recipient1_keypair = HybridKeyPair::new().unwrap();
        let recipient2_keypair = HybridKeyPair::new().unwrap();

        let test_data = b"Message for different recipients";

        // Encrypt for recipient 1
        let message1 = SecureMessage::encrypt(
            test_data,
            &recipient1_keypair.ecdh_public,
            &recipient1_keypair.kyber_public,
        )
        .unwrap();

        // Encrypt for recipient 2
        let message2 = SecureMessage::encrypt(
            test_data,
            &recipient2_keypair.ecdh_public,
            &recipient2_keypair.kyber_public,
        )
        .unwrap();

        // Messages should be different
        assert_ne!(message1.to_bytes(), message2.to_bytes());

        // Each recipient should be able to decrypt their own message
        let decrypted1 = message1
            .decrypt(
                &recipient1_keypair.ecdh_secret,
                &recipient1_keypair.kyber_secret,
            )
            .unwrap();

        let decrypted2 = message2
            .decrypt(
                &recipient2_keypair.ecdh_secret,
                &recipient2_keypair.kyber_secret,
            )
            .unwrap();

        assert_eq!(test_data.to_vec(), decrypted1);
        assert_eq!(test_data.to_vec(), decrypted2);

        // Recipients should not be able to decrypt each other's messages
        let result1 = message1.decrypt(
            &recipient2_keypair.ecdh_secret,
            &recipient2_keypair.kyber_secret,
        );

        let result2 = message2.decrypt(
            &recipient1_keypair.ecdh_secret,
            &recipient1_keypair.kyber_secret,
        );

        assert!(result1.is_err());
        assert!(result2.is_err());

        println!("Different recipients test successful!");
    }

    #[test]
    fn test_message_corruption() {
        let _sender_keypair = HybridKeyPair::new().unwrap();
        let recipient_keypair = HybridKeyPair::new().unwrap();

        let test_data = b"Message corruption test";

        let message = SecureMessage::encrypt(
            test_data,
            &recipient_keypair.ecdh_public,
            &recipient_keypair.kyber_public,
        )
        .unwrap();

        let serialized = message.to_bytes();

        // Corrupt different parts of the message
        let corruption_tests = [
            ("version", 0),
            ("kyber_ciphertext", 1),
            ("ecdh_public", 1 + 768),
            ("encrypted_data", 1 + 768 + 33 + 4),
            ("mac", serialized.len() - 16),
        ];

        for (name, offset) in &corruption_tests {
            let mut corrupted = serialized.clone();
            if *offset < corrupted.len() {
                corrupted[*offset] ^= 0xFF;

                let result = SecureMessage::from_bytes(&corrupted);
                if let Ok(corrupted_message) = result {
                    // If deserialization succeeds, decryption should fail
                    let decrypt_result = corrupted_message.decrypt(
                        &recipient_keypair.ecdh_secret,
                        &recipient_keypair.kyber_secret,
                    );
                    assert!(
                        decrypt_result.is_err(),
                        "Corruption of {} should cause decryption failure",
                        name
                    );
                }
            }
        }

        println!("Message corruption test successful!");
    }

    #[test]
    fn test_performance_benchmark() {
        let _sender_keypair = HybridKeyPair::new().unwrap();
        let recipient_keypair = HybridKeyPair::new().unwrap();

        let test_data =
            b"Performance benchmark test data for post-quantum cryptography. ".repeat(100);

        let start = std::time::Instant::now();

        // Encrypt
        let message = SecureMessage::encrypt(
            &test_data,
            &recipient_keypair.ecdh_public,
            &recipient_keypair.kyber_public,
        )
        .unwrap();

        let encrypt_time = start.elapsed();

        // Decrypt
        let start = std::time::Instant::now();
        let decrypted = message
            .decrypt(
                &recipient_keypair.ecdh_secret,
                &recipient_keypair.kyber_secret,
            )
            .unwrap();

        let decrypt_time = start.elapsed();

        println!("Post-quantum cryptography performance test:");
        println!("  Input size: {} bytes", test_data.len());
        println!("  Encrypt time: {:?}", encrypt_time);
        println!("  Decrypt time: {:?}", decrypt_time);
        println!(
            "  Encrypt speed: {:.2} MB/s",
            test_data.len() as f64 / encrypt_time.as_secs_f64() / 1_000_000.0
        );
        println!(
            "  Decrypt speed: {:.2} MB/s",
            test_data.len() as f64 / decrypt_time.as_secs_f64() / 1_000_000.0
        );

        assert_eq!(test_data.to_vec(), decrypted);

        // Performance assertions (post-quantum crypto is slower than classical)
        assert!(
            encrypt_time.as_secs_f64() < 5.0,
            "Encryption too slow: {:?}",
            encrypt_time
        );
        assert!(
            decrypt_time.as_secs_f64() < 5.0,
            "Decryption too slow: {:?}",
            decrypt_time
        );
    }

    #[test]
    fn test_key_serialization() {
        let keypair = HybridKeyPair::new().unwrap();

        // Test saving and loading keys
        let temp_dir = std::env::temp_dir();
        let ecdh_pub_path = temp_dir.join("test_ecdh_public.pem");
        let ecdh_sec_path = temp_dir.join("test_ecdh_secret.pem");
        let kyber_pub_path = temp_dir.join("test_kyber_public.bin");
        let kyber_sec_path = temp_dir.join("test_kyber_secret.bin");

        // Save keys
        keypair
            .save(
                ecdh_pub_path.to_str().unwrap(),
                ecdh_sec_path.to_str().unwrap(),
                kyber_pub_path.to_str().unwrap(),
                kyber_sec_path.to_str().unwrap(),
            )
            .unwrap();

        // Load keys
        let loaded_keypair = HybridKeyPair::load(
            ecdh_pub_path.to_str().unwrap(),
            ecdh_sec_path.to_str().unwrap(),
            kyber_pub_path.to_str().unwrap(),
            kyber_sec_path.to_str().unwrap(),
        )
        .unwrap();

        // Test that loaded keys work
        let test_data = b"Key serialization test";
        let message = SecureMessage::encrypt(
            test_data,
            &loaded_keypair.ecdh_public,
            &loaded_keypair.kyber_public,
        )
        .unwrap();

        let decrypted = message
            .decrypt(&loaded_keypair.ecdh_secret, &loaded_keypair.kyber_secret)
            .unwrap();

        assert_eq!(test_data.to_vec(), decrypted);

        // Clean up
        let _ = std::fs::remove_file(ecdh_pub_path);
        let _ = std::fs::remove_file(ecdh_sec_path);
        let _ = std::fs::remove_file(kyber_pub_path);
        let _ = std::fs::remove_file(kyber_sec_path);

        println!("Key serialization test successful!");
    }

    #[test]
    fn test_constant_time_comparison() {
        // Test constant time comparison function
        let a = b"test data";
        let b = b"test data";
        let c = b"different";

        assert!(constant_time_eq(a, b));
        assert!(!constant_time_eq(a, c));
        assert!(!constant_time_eq(a, b"short"));
        assert!(!constant_time_eq(b"short", a));

        // Test with different lengths
        assert!(!constant_time_eq(b"", b"a"));
        assert!(!constant_time_eq(b"a", b""));

        println!("Constant time comparison test successful!");
    }

    #[test]
    fn test_message_structure() {
        let _sender_keypair = HybridKeyPair::new().unwrap();
        let recipient_keypair = HybridKeyPair::new().unwrap();

        let test_data = b"Message structure test";

        let message = SecureMessage::encrypt(
            test_data,
            &recipient_keypair.ecdh_public,
            &recipient_keypair.kyber_public,
        )
        .unwrap();

        // Test message structure
        assert_eq!(message.version, 1);
        assert_eq!(message.kyber_ciphertext.as_bytes().len(), 768);
        assert_eq!(message.ecdh_ephemeral_public.to_sec1_bytes().len(), 33);
        assert_eq!(message.mac.len(), 16);
        assert!(!message.encrypted_data.is_empty());

        // Test serialization structure
        let serialized = message.to_bytes();
        assert!(serialized.len() > 800); // Should be larger than just the components

        println!("Message structure test successful!");
    }
}<|MERGE_RESOLUTION|>--- conflicted
+++ resolved
@@ -81,15 +81,10 @@
         )?;
 
         // Load Kyber keys from serialized files
-<<<<<<< HEAD
-        let kyber_public_bytes = std::fs::read(kyber_pub_path).map_err(PostQuantumError::Io)?;
-        let kyber_secret_bytes = std::fs::read(kyber_sec_path).map_err(PostQuantumError::Io)?;
-=======
         let kyber_public_bytes =
             std::fs::read(kyber_pub_path).map_err(PostQuantumError::Io)?;
         let kyber_secret_bytes =
             std::fs::read(kyber_sec_path).map_err(PostQuantumError::Io)?;
->>>>>>> 04b89608
 
         // Deserialize Kyber keys
         let kyber_public = Kyber512PublicKey::from_bytes(&kyber_public_bytes).map_err(|e| {
